--- conflicted
+++ resolved
@@ -17,13 +17,10 @@
     implementation("io.quarkus:quarkus-arc")
     implementation("io.quarkus:quarkus-rest")
     implementation(project(":core"))
-<<<<<<< HEAD
     implementation("io.quarkus:quarkus-jdbc-h2")
     implementation("io.quarkus:quarkus-hibernate-orm")
-=======
     implementation(project(":event"))
     implementation("io.quarkus:quarkus-vertx")
->>>>>>> 24101171
     testImplementation("io.quarkus:quarkus-junit5")
     testImplementation("io.rest-assured:rest-assured")
 }
